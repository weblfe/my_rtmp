# Xiu
Xiu is a live server written by Rust.


## Functionalities

- [x] RTMP 
  - [x] publish and play
  - [ ] relay: static push
<<<<<<< HEAD
  - [ ] relay: pull
=======
  - [ ] relay: static pull
>>>>>>> b1840569
- [ ] HTTPFLV
- [ ] HLS
- ...

## Dev Environment Establish

#### OS Support

-  CentOS 7
-  MaxOS

#### Install Rust and Cargo

[Document](https://doc.rust-lang.org/cargo/getting-started/installation.html)

#### Clone Xiu

    git clone https://github.com/harlanc/xiu.git
    
use master branch
    
#### Build

    cd ./xiu/application
    
    cargo build
    
#### Run

    cd ./xiu/target/debug
    
    ./application
    
#### Push

I use OBS to push a live rtmp stream.


#### Play

I use ffplay to play rtmp live stream:

    ffplay -i rtmp://localhost:1935/live/test

## Change Logs

[2021-05-02]

- Impl : Coding for static push is finished.


[2021-04-16]

- Fix:  obs publish-> unpublish->publish ,,  ffplay cannot play successfully

[2021-04-15]

- Improve: remove build warnings.

[2021-04-14]

- Fix bug: when shutdown ffplayer ,the OBS publisher will be reconnected automatically.


[2021-04-11]

- Impl: add flush\_timeout and read\_timeout functinos.
- Impl: add some log print configuratinos.
- Fix bug: Chunk header with the save csid is not saved.
- Impl: add unsubscribe and unpublish logic in server\_session and channels models.

[2021-04-10]

- Improve: change use libraries format.

[2021-04-09]

- Update README.

[2021-04-08]

- Fix: replace oneshot by mpsc channel,may be improved.

## Star History

[link](https://star-history.t9t.io/#harlanc/xiu)<|MERGE_RESOLUTION|>--- conflicted
+++ resolved
@@ -4,16 +4,12 @@
 
 ## Functionalities
 
-- [x] RTMP 
-  - [x] publish and play
-  - [ ] relay: static push
-<<<<<<< HEAD
-  - [ ] relay: pull
-=======
-  - [ ] relay: static pull
->>>>>>> b1840569
-- [ ] HTTPFLV
-- [ ] HLS
+- [x] rtmp
+  - [x] publish and play (now only simple handshake is supported.)
+  - [x] relay: static push
+  - [x] relay: pull
+- [ ] httpflv
+- [ ] hls
 - ...
 
 ## Dev Environment Establish
@@ -43,20 +39,91 @@
 
     cd ./xiu/target/debug
     
-    ./application
+    ./application config.toml
     
 #### Push
 
-I use OBS to push a live rtmp stream.
+Use OBS to push a live rtmp stream.
 
 
 #### Play
 
-I use ffplay to play rtmp live stream:
+Use ffplay to play rtmp live stream:
 
     ffplay -i rtmp://localhost:1935/live/test
+    
+#### Relay static push
+
+The configuration file is as follows (now only test on local machine):
+
+Service 1 configuration file named config.toml:
+
+    [rtmp]
+    enabled = true
+    port = 1935
+    [[rtmp.push]]
+    enabled = true
+    address = "localhost"
+    port = 1936
+    
+Service 2 configuration file named config_push.toml:
+
+    [rtmp]
+    enabled = true
+    port = 1936
+
+Run the 2 services:
+
+    ./application config.toml
+    ./application config_push.toml
+
+
+Use Obs to push live stream to service 1, then the stream can be pushed to service 2 automatically, you can play the same live stream from both the two services:
+
+    ffplay -i rtmp://localhost:1935/live/test
+    ffplay -i rtmp://localhost:1936/live/test
+
+
+    
+#### Relay pull
+
+The configuration file is as follows (now only test on local machine):
+
+Service 1 configuration file named config.toml:
+
+    [rtmp]
+    enabled = true
+    port = 1935
+
+ 
+Service 2 configuration file named config_pull.toml:
+
+    [rtmp]
+    enabled = true
+    port = 1936
+    [rtmp.pull]
+    enabled = false
+    address = "localhost"
+    port = 1935
+
+Run the 2 services:
+
+    ./application config.toml
+    ./application config_pull.toml
+
+Use obs to push live stream to service 1, when you play the stream from serivce 2, it will pull the stream from service 1:
+
+    ffplay -i rtmp://localhost:1935/live/test
+    ffplay -i rtmp://localhost:1936/live/test
+
+
 
 ## Change Logs
+
+[2021-05-15]
+
+- Impl : Coding for pull is finished.
+
 
 [2021-05-02]
 
